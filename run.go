--- conflicted
+++ resolved
@@ -181,31 +181,8 @@
 					Filename: filename,
 				}, nil
 			}
-<<<<<<< HEAD
-		case TypeURL:
-			// We try to use TypeURL args as URLs directly first
-			if looksLikeURL([]byte(arg)) {
-				srcdata = []byte(arg)
-				filename = cmdline
-			} else { // if that didn’t work, we try to load a file with URLs
-				s, err := ioutil.ReadFile(arg)
-				if err != nil {
-					return nil, "", err
-				}
-				srcdata = s
-			}
-		default:
-			// TypeJS args we try to use as file names first
-			s, err := ioutil.ReadFile(arg)
-			srcdata = s
-			if err != nil { // and if that didn’t work, we assume the arg itself is code
-				srcdata = []byte(arg)
-				filename = cmdline
-			}
-=======
 
 			return nil, err
->>>>>>> 8dd8280a
 		}
 		defer func() { _ = f.Close() }()
 		reader = f
